# -*- coding: utf-8 -*-
"""PyTest for :mod:`pykern.pkunit`

:copyright: Copyright (c) 2015 Bivio Software, Inc.  All Rights Reserved.
:license: http://www.apache.org/licenses/LICENSE-2.0.html
"""
from __future__ import absolute_import, division, print_function
import pkgutil

import py
from pykern.pkunit import data_dir
import pytest


def test_assert_object_with_json():
    from pykern import pkunit

    pkunit.empty_work_dir()
    pkunit.assert_object_with_json("assert1", {"a": 1})
    with pytest.raises(AssertionError):
        pkunit.assert_object_with_json("assert1", {"b": 1})


def test_data_dir():
    import py.path
    from pykern import pkunit

    expect = _expect("pkunit_data")
    d = pkunit.data_dir()
    assert isinstance(
        d, type(py.path.local())
    ), "Verify type of data_dir is same as returned by py.path.local"
    assert d == expect, "Verify data_dir has correct return value"


def test_data_yaml():
    from pykern import pkunit

    y = pkunit.data_yaml("t1")
    assert "v1" == y["k1"], "YAML is read from file in data_dir"


def test_empty_work_dir():
    from pykern import pkunit
    import py.path
    import os

    expect = _expect("pkunit_work")
    if os.path.exists(str(expect)):
        expect.remove(rec=1)
    assert not os.path.exists(str(expect)), "Ensure directory was removed"
    d = pkunit.empty_work_dir()
    assert isinstance(
        d, type(py.path.local())
    ), "Verify type of empty_work_dir is same as returned by py.path.local"
    assert expect == d, "Verify empty_work_dir has correct return value"
    assert os.path.exists(str(d)), "Ensure directory was created"


def test_file_eq():
    import array
    import pykern.pkunit
    import pykern.pkio

    a = array.ArrayType("d", [1])
    pykern.pkunit.file_eq("file_eq1.json", actual=a)

    with pykern.pkunit.pkexcept(TypeError):
        pykern.pkunit.file_eq("file_eq2.txt", actual=dict())
    d = pykern.pkunit.empty_work_dir()
    pykern.pkio.write_text(d.join("file_eq3.txt"), "something")
    with pykern.pkunit.pkexcept("both exist"):
        pykern.pkunit.file_eq("file_eq3.txt", actual="something else")


def test_import_module_from_data_dir(monkeypatch):
    from pykern import pkunit

    real_data_dir = pkunit.data_dir()
    fake_data_dir = None

    def mock_data_dir():
        return fake_data_dir

    monkeypatch.setattr(pkunit, "data_dir", mock_data_dir)
    fake_data_dir = str(real_data_dir.join("import1"))
    assert (
        "imp1" == pkunit.import_module_from_data_dir("p1").v
    ), 'import1/p1 should be from "imp1"'
    fake_data_dir = str(real_data_dir.join("import2"))
    assert (
        "imp2" == pkunit.import_module_from_data_dir("p1").v
    ), 'import2/p1 should be from "imp2"'


def test_is_test_run():
    from pykern import pkunit

    pkunit.pkeq(True, pkunit.is_test_run())


def test_pkexcept():
    import re, inspect
    from pykern.pkunit import pkexcept, pkfail

<<<<<<< HEAD
    def _exc_args(pattern, exc):
        if not re.search(pattern, str(exc.args)):
            pkfail("'{}' not found in e.args={}", pattern, exc)
=======
>>>>>>> f2f46a23
    with pkexcept(KeyError, "should see a KeyError"):
        {}["not found"]
    with pkexcept("KeyError.*xyzzy"):
        {}["xyzzy"]
    try:
<<<<<<< HEAD
        l = inspect.currentframe().f_lineno + 2
        with pkexcept(KeyError, "xyzzy"):
            pass
    except AssertionError as e:
        _exc_args("xyzzy", e)
        _exc_args(f"pkunit_test.py:(?:{l}|{l-1}):test_pkexcept", e)
=======
        lineno = inspect.currentframe().f_lineno + 2
        with pkexcept(KeyError, "xyzzy"):
            pass
    except AssertionError as e:
        assert "xyzzy" in str(e.args)
        assert "pkunit_test.py:{}:test_pkexcept".format(lineno) in str(e.args)
>>>>>>> f2f46a23
    except Exception as e:
        pkfail("{}: got exception, but not AssertionError", e)
    else:
        pkfail("did not raise AssertionError")
    try:
        with pkexcept(KeyError):
            raise NameError("whatever")
    except AssertionError as e:
<<<<<<< HEAD
        _exc_args(r"exception was raised.*but expected.*KeyError", e)
=======
        assert re.search(r"exception was raised.*but expected.*KeyError", str(e.args))
>>>>>>> f2f46a23
    except Exception as e:
        pkfail("{}: got exception, but not AssertionError", e)
    else:
        pkfail("did not raise AssertionError")
    try:
<<<<<<< HEAD
        l = inspect.currentframe().f_lineno + 2
        with pkexcept("any pattern"):
            pass
    except AssertionError as e:
        _exc_args(f"pkunit_test.py:(?:{l}|{l-1}):test_pkexcept", e)
        _exc_args("was not raised", e)
=======
        lineno = inspect.currentframe().f_lineno + 2
        with pkexcept("any pattern"):
            pass
    except AssertionError as e:
        assert "pkunit_test.py:{}:test_pkexcept".format(lineno) in str(e.args)
        assert "was not raised" in str(e.args)
>>>>>>> f2f46a23
    except Exception as e:
        pkfail("{}: got exception, but not AssertionError", e)
    else:
        pkfail("did not raise AssertionError")


def test_pkok():
    from pykern.pkunit import pkok
    import inspect

    assert 1 == pkok(
        1, "should not see this"
    ), "Result of a successful ok is the condition value"
    lineno = inspect.currentframe().f_lineno + 2
    try:
        pkok(0, "xyzzy {} {k1}", "333", k1="abc")
    except AssertionError as e:
        # May not match exactly, because depends on start directory
        assert "pkunit_test.py:{}:test_pkok xyzzy 333 abc".format(lineno) in str(e.args)


def test_pkre_convert():
    from pykern.pkunit import pkre

    r = r"A"
    for s in ("A", b"A", r"A", "A"):
        pkre(r, s)


def test_xlsx_to_csv_conversion():
    from pykern.pkunit import file_eq, data_dir, empty_work_dir

    file_eq(
        expect_path="example.csv",
        actual_path=data_dir()
        .join("example.xlsx")
        .copy(empty_work_dir().join("example.xlsx")),
    )


def _expect(base):
    import py.path

    d = py.path.local(__file__).dirname
    return py.path.local(d).join(base).realpath()<|MERGE_RESOLUTION|>--- conflicted
+++ resolved
@@ -103,32 +103,20 @@
     import re, inspect
     from pykern.pkunit import pkexcept, pkfail
 
-<<<<<<< HEAD
     def _exc_args(pattern, exc):
         if not re.search(pattern, str(exc.args)):
             pkfail("'{}' not found in e.args={}", pattern, exc)
-=======
->>>>>>> f2f46a23
     with pkexcept(KeyError, "should see a KeyError"):
         {}["not found"]
     with pkexcept("KeyError.*xyzzy"):
         {}["xyzzy"]
     try:
-<<<<<<< HEAD
         l = inspect.currentframe().f_lineno + 2
         with pkexcept(KeyError, "xyzzy"):
             pass
     except AssertionError as e:
         _exc_args("xyzzy", e)
         _exc_args(f"pkunit_test.py:(?:{l}|{l-1}):test_pkexcept", e)
-=======
-        lineno = inspect.currentframe().f_lineno + 2
-        with pkexcept(KeyError, "xyzzy"):
-            pass
-    except AssertionError as e:
-        assert "xyzzy" in str(e.args)
-        assert "pkunit_test.py:{}:test_pkexcept".format(lineno) in str(e.args)
->>>>>>> f2f46a23
     except Exception as e:
         pkfail("{}: got exception, but not AssertionError", e)
     else:
@@ -137,31 +125,18 @@
         with pkexcept(KeyError):
             raise NameError("whatever")
     except AssertionError as e:
-<<<<<<< HEAD
         _exc_args(r"exception was raised.*but expected.*KeyError", e)
-=======
-        assert re.search(r"exception was raised.*but expected.*KeyError", str(e.args))
->>>>>>> f2f46a23
     except Exception as e:
         pkfail("{}: got exception, but not AssertionError", e)
     else:
         pkfail("did not raise AssertionError")
     try:
-<<<<<<< HEAD
         l = inspect.currentframe().f_lineno + 2
         with pkexcept("any pattern"):
             pass
     except AssertionError as e:
         _exc_args(f"pkunit_test.py:(?:{l}|{l-1}):test_pkexcept", e)
         _exc_args("was not raised", e)
-=======
-        lineno = inspect.currentframe().f_lineno + 2
-        with pkexcept("any pattern"):
-            pass
-    except AssertionError as e:
-        assert "pkunit_test.py:{}:test_pkexcept".format(lineno) in str(e.args)
-        assert "was not raised" in str(e.args)
->>>>>>> f2f46a23
     except Exception as e:
         pkfail("{}: got exception, but not AssertionError", e)
     else:
