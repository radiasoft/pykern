"""run test files in separate processes

:copyright: Copyright (c) 2019 RadiaSoft LLC.  All Rights Reserved.
:license: http://www.apache.org/licenses/LICENSE-2.0.html
"""

from pykern import pkconfig
from pykern import pkio
from pykern import pksubprocess
from pykern import pkunit
from pykern.pkcollections import PKDict
from pykern.pkdebug import pkdp
import os
import pykern.pkcli
import re
import sys


SUITE_D = "tests"
_COROUTINE_NEVER_AWAITED = re.compile(
    ".+\.py:\d+: RuntimeWarning: coroutine .+ was never awaited", flags=re.MULTILINE
)
_PASSED_LOG_PATTERNS = (r"=+ \d+ passed.*=+", r"PASSED")
_TEST_SKIPPED = re.compile(r"^.+\s+SKIPPED\s+\(.+\)$", flags=re.MULTILINE)
_TEST_PY = re.compile(r"_test\.py$")


_cfg = pkconfig.init(
    ignore_warnings=(False, bool, "override pytest's output of all warnings"),
    max_failures=(5, int, "maximum number of test failures before exit"),
    restartable=(
        False,
        bool,
        "allow pkunit.restart_or_fail to restart",
    ),
)


def default_command(*args):
    """Run tests one at a time with py.test.

    Searches in ``tests`` sub-directory if not provided a
    list of tests or not in tests/ already

    Arguments are directories or files, which are searched for _test.py
    files.

    An argument which is ``case=<pattern>``, is passed to pytest
    as ``-k <pattern>``.

    ``skip_past=<last_to_ignore>`` causes collection to ignore all
    files up to and including ``<last_to_ignore>``` (may be partial
    match of the test file).

    Writes failures to ``<base>_test.log``

    Args:
        args (str): test dirs, files, options
    Returns:
        str: passed=N if all passed, else raises `pkcli.Error`

    """
    return _Test(args).result


class _Test:
    def __init__(self, args):
        self.count = 0
        self.failures = []
        self._args(args)
        for t in self.paths:
            self.count += 1
            self._run_one(t)
            if len(self.failures) >= _cfg.max_failures:
                sys.stdout.write(
                    f"too many failures={len(self.failures)} aborting\n",
                )
                break
        if self.count == 0:
            pykern.pkcli.command_error("no tests found")
        self._assert_failures()
        self.result = f"passed={self.count}"

    def _args(self, tests):
        def _file(path):
            if self.skip_past:
                if self.skip_past in path:
                    self.skip_past = None
                return
            self.paths.append(path)

        def _find(paths):
            i = re.compile(r"(?:_work|_data)/")
            cwd = pkio.py_path()
            for t in _resolve_test_paths(paths, cwd):
                t = pkio.py_path(t)
                if t.check(file=True):
                    _file(str(cwd.bestrelpath(t)))
                    continue
                for p in pkio.walk_tree(t, _TEST_PY):
                    p = str(cwd.bestrelpath(p))
                    if not i.search(p):
                        _file(p)

        def _flag(name, value):
            if len(value) <= 0:
                pykern.pkcli.command_error(f"empty value for option={name}")
            elif name == "case":
                self.flags.extend(("-k", value))
            elif name == "skip_past":
                if self.skip_past:
                    pykern.pkcli.command_error(
                        f"skip_past={value} passed twice (skip_past={self.skip_past})"
                    )
                self.skip_past = value
            else:
                pykern.pkcli.command_error(f"unsupported option={name}")

        def _resolve_test_paths(paths, current_dir):
            if not paths:
                p = current_dir
                if p.basename != SUITE_D:
                    p = SUITE_D
                paths = (p,)
            return paths

        p = []
        self.flags = []
        self.skip_past = None
        for t in tests:
            if "=" in t:
                _flag(*(t.split("=")))
            else:
                p.append(t)
        self.paths = []
        _find(p)

    def _assert_failures(self):
        if len(self.failures) <= 0:
            return
        # Avoid dumping too many test logs
        for o in self.failures[:5]:
            sys.stdout.write(pkio.read_text(o))
        sys.stdout.flush()
        pykern.pkcli.command_error(
            f"FAILED={len(self.failures)} passed={self.count - len(self.failures)}",
        )

    def _remove_work_dir(self, test_file):
        w = _TEST_PY.sub(pkunit.WORK_DIR_SUFFIX, test_file)
        if w != test_file:
            pkio.unchecked_remove(w)

    def _run_one(self, test_f):
        def _env(restartable):
            res = os.environ.copy()
            res.update(
                {
                    pkunit.TEST_FILE_ENV: str(pkio.py_path(test_f)),
                    pkunit.RESTARTABLE: "1" if restartable else "",
                }
            )
            return res

        def _except(exc, output, restartable):
            if isinstance(exc, RuntimeError):
                if "exit(5)" in exc.args[0]:
                    # 5 means test was skipped
                    # see http://doc.pytest.org/en/latest/usage.html#possible-exit-codes
                    return "skipped"
                if t and "exit(2)" in exc.args[0]:
                    # 2 means KeyboardInterrupt
                    # POSIT: pkunit.restart_or_fail uses this
                    return "restart"
            return _fail(output)

        def _fail(output):
            self.failures.append(output)
            return f"FAIL {output}"

<<<<<<< HEAD
        def _remove_passing_messages(content):
            for pattern in _PASSED_LOG_PATTERNS:
                content = re.sub(pattern, "", content)
            return content
=======
        def _ignore_warnings():
            if not _cfg.ignore_warnings:
                return []
            rv = []
            for w in (
                # https://docs.python.org/3/library/warnings.html#default-warning-filter
                "DeprecationWarning",
                "PendingDeprecationWarning",
                "ImportWarning",
                "ResourceWarning",
            ):
                rv.extend(("-W", f"ignore::{w}"))
            return rv
>>>>>>> b27059ea

        def _try(output, restartable):
            sys.stdout.write(test_f)
            sys.stdout.flush()
            c = (
                ["pytest"]
                + _ignore_warnings()
                + [
                    "--tb=native",
                    "-v",
                    "-s",
                    "-rs",
                    test_f,
                ]
                + self.flags
            )
            v = _env(restartable)
            try:
<<<<<<< HEAD
                sys.stdout.write(test_f)
                sys.stdout.flush()
                pksubprocess.check_call_with_signals(
                    ["py.test", "--tb=native", "-v", "-s", "-rs", test_f] + self.flags,
                    output=output,
                    env=_env(restartable),
                )
                o = pkio.read_text(output)
                if m := re.findall(_COROUTINE_NEVER_AWAITED, o):
                    pkio.write_text(
                        output,
                        "\n".join(
                            [
                                _remove_passing_messages(o),
                                'Failed due to these "coroutine was never awaited" warnings:',
                                "\n\n".join(
                                    [f"{i + 1}) " + e for i, e in enumerate(m)]
                                ),
                            ]
                        )
                        + "\n",
                    )
                    return _fail(output)
                if _TEST_SKIPPED.search(o):
                    return "\n".join(["pass"] + _skipped(o))
                return "pass"
=======
                pksubprocess.check_call_with_signals(c, output=output, env=v)
>>>>>>> b27059ea
            except Exception as e:
                return _except(e, output, restartable)
            o = pkio.read_text(output)
            if _COROUTINE_NEVER_AWAITED.search(o):
                pkio.write_text(output, o + _FAILED_ON_WARNINGS)
                return _fail(output)
            if _TEST_SKIPPED.search(o):
                return "\n".join(["pass"] + _skipped(o))
            return "pass"

        def _skipped(ouput):
            return _TEST_SKIPPED.findall(ouput)

        o = test_f.replace(".py", ".log")
        for t in range(4 if _cfg.restartable else 0, -1, -1):
            self._remove_work_dir(test_f)
            pkio.unchecked_remove(o)
            m = _try(o, t > 0)
            sys.stdout.write(" " + m + "\n")
            if m != "restart":
                return<|MERGE_RESOLUTION|>--- conflicted
+++ resolved
@@ -178,12 +178,11 @@
             self.failures.append(output)
             return f"FAIL {output}"
 
-<<<<<<< HEAD
         def _remove_passing_messages(content):
             for pattern in _PASSED_LOG_PATTERNS:
                 content = re.sub(pattern, "", content)
             return content
-=======
+
         def _ignore_warnings():
             if not _cfg.ignore_warnings:
                 return []
@@ -197,7 +196,6 @@
             ):
                 rv.extend(("-W", f"ignore::{w}"))
             return rv
->>>>>>> b27059ea
 
         def _try(output, restartable):
             sys.stdout.write(test_f)
@@ -216,41 +214,22 @@
             )
             v = _env(restartable)
             try:
-<<<<<<< HEAD
-                sys.stdout.write(test_f)
-                sys.stdout.flush()
-                pksubprocess.check_call_with_signals(
-                    ["py.test", "--tb=native", "-v", "-s", "-rs", test_f] + self.flags,
-                    output=output,
-                    env=_env(restartable),
-                )
-                o = pkio.read_text(output)
-                if m := re.findall(_COROUTINE_NEVER_AWAITED, o):
-                    pkio.write_text(
-                        output,
-                        "\n".join(
-                            [
-                                _remove_passing_messages(o),
-                                'Failed due to these "coroutine was never awaited" warnings:',
-                                "\n\n".join(
-                                    [f"{i + 1}) " + e for i, e in enumerate(m)]
-                                ),
-                            ]
-                        )
-                        + "\n",
-                    )
-                    return _fail(output)
-                if _TEST_SKIPPED.search(o):
-                    return "\n".join(["pass"] + _skipped(o))
-                return "pass"
-=======
                 pksubprocess.check_call_with_signals(c, output=output, env=v)
->>>>>>> b27059ea
             except Exception as e:
                 return _except(e, output, restartable)
             o = pkio.read_text(output)
-            if _COROUTINE_NEVER_AWAITED.search(o):
-                pkio.write_text(output, o + _FAILED_ON_WARNINGS)
+            if m := re.findall(_COROUTINE_NEVER_AWAITED, o):
+                pkio.write_text(
+                    output,
+                    "\n".join(
+                        [
+                            _remove_passing_messages(o),
+                            'Failed due to these "coroutine was never awaited" warnings:',
+                            "\n\n".join([f"{i + 1}) " + e for i, e in enumerate(m)]),
+                        ]
+                    )
+                    + "\n",
+                )
                 return _fail(output)
             if _TEST_SKIPPED.search(o):
                 return "\n".join(["pass"] + _skipped(o))
