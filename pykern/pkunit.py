--- conflicted
+++ resolved
@@ -516,6 +516,8 @@
 
     def _gen_ignore_lines(self):
         r = []
+        if self._ignore_lines is None:
+            return r
         for l in (l for l in [l for l in self._ignore_lines if l]):
             r.extend(["-I", l])
         return r
@@ -523,7 +525,6 @@
     def _compare(self):
         if self._expect == self._actual:
             return
-<<<<<<< HEAD
 
         c = (
             "diff",
@@ -538,10 +539,6 @@
             text=True,
         )
         if p.returncode != 0:
-=======
-        c = f"{'cmp' if self.is_bytes else 'diff'}  '{self._expect_path}' '{self._actual_path}' 2>&1"
-        with os.popen(c) as f:
->>>>>>> 778695ba
             pkfail(
                 f"""expect != actual:
 '{"' '".join(c)}'
@@ -652,12 +649,9 @@
             self._actual_path = b
         if not isinstance(self._actual_path, pykern.pkconst.PY_PATH_LOCAL_TYPE):
             self._actual_path = work_dir().join(self._actual_path)
-<<<<<<< HEAD
         self._ignore_lines = kwargs.get("ignore_lines")
-=======
         self.j2_ctx = kwargs.get("j2_ctx", PKDict())
         self.is_bytes = kwargs.get("is_bytes", False)
->>>>>>> 778695ba
 
 
 def _base_dir(postfix):
