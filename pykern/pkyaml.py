--- conflicted
+++ resolved
@@ -1,9 +1,5 @@
 # -*- coding: utf-8 -*-
-<<<<<<< HEAD
-u"""Wrapper for :mod:`ruamel`
-=======
 """Wrapper for :mod:`yaml`
->>>>>>> 95518262
 
 :copyright: Copyright (c) 2015-2022 RadiaSoft LLC.  All Rights Reserved.
 :license: http://www.apache.org/licenses/LICENSE-2.0.html
@@ -17,13 +13,10 @@
 import ruamel.yaml
 
 
-<<<<<<< HEAD
 #: file extension for yaml
-PATH_EXT = '.yml'
+PATH_EXT = ".yml"
 
 
-=======
->>>>>>> 95518262
 def dump_pretty(obj, filename, pretty=True, **kwargs):
     """Formats as yaml as string
 
@@ -66,11 +59,7 @@
         object: `PKDict` or list
     """
     return load_file(
-<<<<<<< HEAD
         pkresource.filename(basename + PATH_EXT, pkinspect.caller_module()),
-=======
-        pkresource.filename(basename + ".yml", pkinspect.caller_module()),
->>>>>>> 95518262
     )
 
 
@@ -83,14 +72,9 @@
     Returns:
         object: `PKDict` or list
     """
-<<<<<<< HEAD
     return _fixup_load(
-        ruamel.yaml.YAML(typ='safe').load(value),
+        ruamel.yaml.YAML(typ="safe").load(value),
     )
-=======
-    r = ruamel.yaml.YAML(typ="safe")
-    return _fixup_load(r.load(value))
->>>>>>> 95518262
 
 
 def _fixup_dump(obj):
